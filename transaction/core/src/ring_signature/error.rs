--- conflicted
+++ resolved
@@ -47,27 +47,10 @@
 
     #[fail(display = "Invalid RangeProof")]
     RangeProofError,
-<<<<<<< HEAD
-
-    #[fail(display = "Serialization failed")]
-    SerializationFailed,
-}
-
-impl From<mc_util_serial::LengthMismatch32> for Error {
-    fn from(src: mc_util_serial::LengthMismatch32) -> Self {
-        Error::LengthMismatch(src.0, 32)
-    }
-}
-
-impl From<mc_util_serial::encode::Error> for Error {
-    fn from(_e: mc_util_serial::encode::Error) -> Self {
-        Error::SerializationFailed
-=======
 }
 
 impl From<mc_util_repr_bytes::LengthMismatch> for Error {
     fn from(src: mc_util_repr_bytes::LengthMismatch) -> Self {
         Error::LengthMismatch(src.found, src.expected)
->>>>>>> 02f548d3
     }
 }